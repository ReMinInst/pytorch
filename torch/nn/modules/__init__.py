from .module import Module
from .linear import Identity, Linear, Bilinear
from .conv import Conv1d, Conv2d, Conv3d, \
    ConvTranspose1d, ConvTranspose2d, ConvTranspose3d
from .activation import Threshold, ReLU, Hardtanh, ReLU6, Sigmoid, Tanh, \
    Softmax, Softmax2d, LogSoftmax, ELU, SELU, CELU, GELU, Hardshrink, LeakyReLU, LogSigmoid, \
    Softplus, Softshrink, MultiheadAttention, PReLU, Softsign, Softmin, Tanhshrink, RReLU, GLU, \
<<<<<<< HEAD
    Hardswish
=======
    Hardsigmoid
>>>>>>> 71f02a48
from .loss import L1Loss, NLLLoss, KLDivLoss, MSELoss, BCELoss, BCEWithLogitsLoss, NLLLoss2d, \
    CosineEmbeddingLoss, CTCLoss, HingeEmbeddingLoss, MarginRankingLoss, \
    MultiLabelMarginLoss, MultiLabelSoftMarginLoss, MultiMarginLoss, \
    SmoothL1Loss, SoftMarginLoss, CrossEntropyLoss, TripletMarginLoss, PoissonNLLLoss
from .container import Container, Sequential, ModuleList, ModuleDict, ParameterList, ParameterDict
from .pooling import AvgPool1d, AvgPool2d, AvgPool3d, MaxPool1d, MaxPool2d, MaxPool3d, \
    MaxUnpool1d, MaxUnpool2d, MaxUnpool3d, FractionalMaxPool2d, FractionalMaxPool3d, LPPool1d, LPPool2d, \
    AdaptiveMaxPool1d, AdaptiveMaxPool2d, AdaptiveMaxPool3d, AdaptiveAvgPool1d, AdaptiveAvgPool2d, AdaptiveAvgPool3d
from .batchnorm import BatchNorm1d, BatchNorm2d, BatchNorm3d, SyncBatchNorm
from .instancenorm import InstanceNorm1d, InstanceNorm2d, InstanceNorm3d
from .normalization import LocalResponseNorm, CrossMapLRN2d, LayerNorm, GroupNorm
from .dropout import Dropout, Dropout2d, Dropout3d, AlphaDropout, FeatureAlphaDropout
from .padding import ReflectionPad1d, ReflectionPad2d, ReplicationPad1d, ReplicationPad2d, \
    ReplicationPad3d, ZeroPad2d, ConstantPad1d, ConstantPad2d, ConstantPad3d
from .sparse import Embedding, EmbeddingBag
from .rnn import RNNBase, RNN, LSTM, GRU, \
    RNNCellBase, RNNCell, LSTMCell, GRUCell
from .pixelshuffle import PixelShuffle
from .upsampling import UpsamplingNearest2d, UpsamplingBilinear2d, Upsample
from .distance import PairwiseDistance, CosineSimilarity
from .fold import Fold, Unfold
from .adaptive import AdaptiveLogSoftmaxWithLoss
from .transformer import TransformerEncoder, TransformerDecoder, \
    TransformerEncoderLayer, TransformerDecoderLayer, Transformer
from .flatten import Flatten

__all__ = [
    'Module', 'Identity', 'Linear', 'Conv1d', 'Conv2d', 'Conv3d', 'ConvTranspose1d',
    'ConvTranspose2d', 'ConvTranspose3d', 'Threshold', 'ReLU', 'Hardtanh', 'ReLU6',
    'Sigmoid', 'Tanh', 'Softmax', 'Softmax2d', 'LogSoftmax', 'ELU', 'SELU', 'CELU', 'GLU', 'GELU', 'Hardshrink',
    'LeakyReLU', 'LogSigmoid', 'Softplus', 'Softshrink', 'MultiheadAttention', 'PReLU', 'Softsign', 'Softmin',
    'Tanhshrink', 'RReLU', 'L1Loss', 'NLLLoss', 'KLDivLoss', 'MSELoss', 'BCELoss', 'BCEWithLogitsLoss',
    'NLLLoss2d', 'PoissonNLLLoss', 'CosineEmbeddingLoss', 'CTCLoss', 'HingeEmbeddingLoss', 'MarginRankingLoss',
    'MultiLabelMarginLoss', 'MultiLabelSoftMarginLoss', 'MultiMarginLoss', 'SmoothL1Loss',
    'SoftMarginLoss', 'CrossEntropyLoss', 'Container', 'Sequential', 'ModuleList', 'ModuleDict',
    'ParameterList', 'ParameterDict', 'AvgPool1d', 'AvgPool2d', 'AvgPool3d', 'MaxPool1d', 'MaxPool2d',
    'MaxPool3d', 'MaxUnpool1d', 'MaxUnpool2d', 'MaxUnpool3d', 'FractionalMaxPool2d', "FractionalMaxPool3d",
    'LPPool1d', 'LPPool2d', 'LocalResponseNorm', 'BatchNorm1d', 'BatchNorm2d', 'BatchNorm3d', 'InstanceNorm1d',
    'InstanceNorm2d', 'InstanceNorm3d', 'LayerNorm', 'GroupNorm', 'SyncBatchNorm',
    'Dropout', 'Dropout2d', 'Dropout3d', 'AlphaDropout', 'FeatureAlphaDropout',
    'ReflectionPad1d', 'ReflectionPad2d', 'ReplicationPad2d', 'ReplicationPad1d', 'ReplicationPad3d',
    'CrossMapLRN2d', 'Embedding', 'EmbeddingBag', 'RNNBase', 'RNN', 'LSTM', 'GRU', 'RNNCellBase', 'RNNCell',
    'LSTMCell', 'GRUCell', 'PixelShuffle', 'Upsample', 'UpsamplingNearest2d', 'UpsamplingBilinear2d',
    'PairwiseDistance', 'AdaptiveMaxPool1d', 'AdaptiveMaxPool2d', 'AdaptiveMaxPool3d', 'AdaptiveAvgPool1d',
    'AdaptiveAvgPool2d', 'AdaptiveAvgPool3d', 'TripletMarginLoss', 'ZeroPad2d', 'ConstantPad1d', 'ConstantPad2d',
    'ConstantPad3d', 'Bilinear', 'CosineSimilarity', 'Unfold', 'Fold',
    'AdaptiveLogSoftmaxWithLoss', 'TransformerEncoder', 'TransformerDecoder',
    'TransformerEncoderLayer', 'TransformerDecoderLayer', 'Transformer',
<<<<<<< HEAD
    'Flatten', 'Hardswish'
=======
    'Flatten', 'Hardsigmoid',
>>>>>>> 71f02a48
]<|MERGE_RESOLUTION|>--- conflicted
+++ resolved
@@ -5,11 +5,7 @@
 from .activation import Threshold, ReLU, Hardtanh, ReLU6, Sigmoid, Tanh, \
     Softmax, Softmax2d, LogSoftmax, ELU, SELU, CELU, GELU, Hardshrink, LeakyReLU, LogSigmoid, \
     Softplus, Softshrink, MultiheadAttention, PReLU, Softsign, Softmin, Tanhshrink, RReLU, GLU, \
-<<<<<<< HEAD
-    Hardswish
-=======
-    Hardsigmoid
->>>>>>> 71f02a48
+    Hardsigmoid, Hardswish
 from .loss import L1Loss, NLLLoss, KLDivLoss, MSELoss, BCELoss, BCEWithLogitsLoss, NLLLoss2d, \
     CosineEmbeddingLoss, CTCLoss, HingeEmbeddingLoss, MarginRankingLoss, \
     MultiLabelMarginLoss, MultiLabelSoftMarginLoss, MultiMarginLoss, \
@@ -58,9 +54,5 @@
     'ConstantPad3d', 'Bilinear', 'CosineSimilarity', 'Unfold', 'Fold',
     'AdaptiveLogSoftmaxWithLoss', 'TransformerEncoder', 'TransformerDecoder',
     'TransformerEncoderLayer', 'TransformerDecoderLayer', 'Transformer',
-<<<<<<< HEAD
-    'Flatten', 'Hardswish'
-=======
-    'Flatten', 'Hardsigmoid',
->>>>>>> 71f02a48
+    'Flatten', 'Hardsigmoid', 'Hardswish',
 ]