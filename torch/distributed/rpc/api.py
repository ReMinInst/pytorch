--- conflicted
+++ resolved
@@ -239,12 +239,8 @@
     """
     if graceful:
         _wait_all_workers()
-<<<<<<< HEAD
         _delete_all_user_rrefs()
-        _agent.join()
-=======
         _get_current_rpc_agent().join()
->>>>>>> da767631
     try:
         # This raises a `TORCH_CHECK()` exception on RRef leak detected.
         _destroy_rref_context(_ignore_rref_leak)
