<<<<<<< HEAD

#include <ATen/core/jit_type.h>
#include <ATen/native/xnnpack/OpContext.h>

=======
#include <torch/csrc/jit/ir/subgraph_matcher.h>
>>>>>>> 939fe404
#include <torch/csrc/jit/passes/constant_pooling.h>
#include <torch/csrc/jit/passes/constant_propagation.h>
#include <torch/csrc/jit/passes/fuse_linear.h>
#include <torch/csrc/jit/passes/graph_rewrite_helper.h>
#include <torch/csrc/jit/passes/prepack_folding.h>
#include <torch/csrc/jit/passes/subgraph_rewrite.h>
<<<<<<< HEAD
#include <torch/csrc/jit/ir/subgraph_matcher.h>
#include <torch/csrc/jit/ir/ir.h>
=======
#include <torch/csrc/jit/passes/xnnpack_rewrite.h>
>>>>>>> 939fe404

namespace torch {
namespace jit {

#ifdef USE_XNNPACK

namespace {

void insertXNNPACKLinearOp(std::shared_ptr<Graph>& graph) {
  std::string linear_before_inline = R"(
    graph(%linear, %input, %weight, %bias):
        %r = prim::CallFunction(%linear, %input, %weight, %bias)
        return (%r))";
  std::string xnnpack_pattern_before_inline = R"(
    graph(%linear, %input, %weight, %bias):
        %packed_weight_bias = _xnnpack::linear_prepack(%weight, %bias)
        %res = _xnnpack::linear_packed(%input, %packed_weight_bias)
        return (%res))";
  std::string linear_pattern = R"(
    graph(%input, %weight, %bias):
        %r = aten::linear(%input, %weight, %bias)
        return (%r))";
  std::string xnnpack_pattern = R"(
    graph(%input, %weight, %bias):
        %packed_weight_bias = _xnnpack::linear_prepack(%weight, %bias)
        %res = _xnnpack::linear_packed(%input, %packed_weight_bias)
        return (%res))";

  auto filter = [](const Match& match,
                   const std::unordered_map<std::string, Value*>& vmap) {
    const auto& match_vmap = match.values_map;
    auto linear_value = match_vmap.at(vmap.at("linear"));
    auto func_name = graph_rewrite_helper::getFuncName(linear_value);
    if (func_name == "linear") {
      return true;
    }
    return false;
  };

  SubgraphRewriter linear_call_fn_rewriter;
  linear_call_fn_rewriter.RegisterRewritePattern(
      linear_before_inline, xnnpack_pattern_before_inline);
  linear_call_fn_rewriter.runOnGraph(graph, filter);

  SubgraphRewriter linear_rewriter;
  linear_rewriter.RegisterRewritePattern(linear_pattern, xnnpack_pattern);
  linear_rewriter.runOnGraph(graph);
}

void insertXNNPACKConv2dOp(std::shared_ptr<Graph>& graph) {
  // Replace _convolution with conv2d
  graph_rewrite_helper::replaceConvolutionWithConv2d(graph);

  std::string conv_2d_pattern = R"(
    graph(%input, %weight, %bias, %stride:int[], %padding:int[], %dilation:int[], %groups:int):
        %r = aten::conv2d(%input, %weight, %bias, %stride, %padding, %dilation, %groups)
        return (%r) )";

  std::string xnnpack_conv2d_pattern = R"(
    graph(%input, %weight, %bias, %stride:int[], %padding:int[], %dilation:int[], %groups:int):
        %packed_weight_bias = _xnnpack::conv2d_prepack(%weight, %bias, %stride, %padding, %dilation, %groups)
        %r = _xnnpack::conv2d_packed(%input, %packed_weight_bias)
        return (%r) )";

  SubgraphRewriter rewriter;
  rewriter.RegisterRewritePattern(conv_2d_pattern, xnnpack_conv2d_pattern);
  rewriter.runOnGraph(graph);
}

} // namespace

void insertXNNPACKOps(std::shared_ptr<Graph>& graph) {
  ConstantPooling(graph);
  ConstantPropagation(graph);
  insertXNNPACKLinearOp(graph);
  insertXNNPACKConv2dOp(graph);
}

void insertXNNPACKOps(script::Module& module) {
  for (auto& method : module.get_methods()) {
    auto graph = method.graph();
    insertXNNPACKOps(graph);
  }
  for (script::Module m : module.children()) {
    insertXNNPACKOps(m);
  }
}

void FoldXNNPACKPrePackingOps(script::Module& m) {
  PrePackingOpsFilterFn filter_fn =
    [](const Node* n) -> bool {
      return ((n->kind() == Symbol::fromQualString("xnnpack::linear_prepack")) ||
          n->kind() == Symbol::fromQualString("xnnpack::conv2d_prepack"));

    };
  FoldPrePackingOps(m, filter_fn);
}

#else

void insertXNNPACKOps(std::shared_ptr<Graph>& graph) {
  TORCH_INTERNAL_ASSERT(
      "XNNPACK is not enabled. Please build with USE_XNNPACK=1");
}

void insertXNNPACKOps(script::Module& module) {
  TORCH_INTERNAL_ASSERT(
      "XNNPACK is not enabled. Please build with USE_XNNPACK=1");
}

void FoldXNNPACKPrePackingOps(script::Module& m) {
  TORCH_INTERNAL_ASSERT("XNNPACK is not enabled. Please build with USE_XNNPACK=1");
}

#endif
} // namespace jit
} // namespace torch<|MERGE_RESOLUTION|>--- conflicted
+++ resolved
@@ -1,23 +1,15 @@
-<<<<<<< HEAD
-
 #include <ATen/core/jit_type.h>
 #include <ATen/native/xnnpack/OpContext.h>
 
-=======
+#include <torch/csrc/jit/ir/ir.h>
 #include <torch/csrc/jit/ir/subgraph_matcher.h>
->>>>>>> 939fe404
 #include <torch/csrc/jit/passes/constant_pooling.h>
 #include <torch/csrc/jit/passes/constant_propagation.h>
 #include <torch/csrc/jit/passes/fuse_linear.h>
 #include <torch/csrc/jit/passes/graph_rewrite_helper.h>
 #include <torch/csrc/jit/passes/prepack_folding.h>
 #include <torch/csrc/jit/passes/subgraph_rewrite.h>
-<<<<<<< HEAD
-#include <torch/csrc/jit/ir/subgraph_matcher.h>
-#include <torch/csrc/jit/ir/ir.h>
-=======
 #include <torch/csrc/jit/passes/xnnpack_rewrite.h>
->>>>>>> 939fe404
 
 namespace torch {
 namespace jit {
@@ -109,8 +101,8 @@
 void FoldXNNPACKPrePackingOps(script::Module& m) {
   PrePackingOpsFilterFn filter_fn =
     [](const Node* n) -> bool {
-      return ((n->kind() == Symbol::fromQualString("xnnpack::linear_prepack")) ||
-          n->kind() == Symbol::fromQualString("xnnpack::conv2d_prepack"));
+      return ((n->kind() == Symbol::fromQualString("_xnnpack::linear_prepack")) ||
+          n->kind() == Symbol::fromQualString("_xnnpack::conv2d_prepack"));
 
     };
   FoldPrePackingOps(m, filter_fn);
