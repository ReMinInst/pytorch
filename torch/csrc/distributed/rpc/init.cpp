--- conflicted
+++ resolved
@@ -299,30 +299,20 @@
          const std::chrono::milliseconds rpcTimeout,
          const py::args& args,
          const py::kwargs& kwargs) {
-<<<<<<< HEAD
+        DCHECK(PyGILState_Check());
         return pyRpcBuiltin(dst, opName, rf, rpcTimeout, args, kwargs);
-      });
-=======
-        DCHECK(PyGILState_Check());
-        return pyRpcBuiltin(dst, opName, rf, args, kwargs);
       },
       py::call_guard<py::gil_scoped_acquire>());
->>>>>>> 71f8624e
 
   module.def(
       "_invoke_rpc_python_udf",
       [](const WorkerInfo& dst,
          std::string& pickledPythonUDF,
          std::vector<torch::Tensor>& tensors,
-<<<<<<< HEAD
          const std::shared_ptr<torch::autograd::profiler::RecordFunction>& rf,
          const std::chrono::milliseconds timeout) {
+        DCHECK(!PyGILState_Check());
         return pyRpcPythonUdf(dst, pickledPythonUDF, tensors, rf, timeout);
-=======
-         const std::shared_ptr<torch::autograd::profiler::RecordFunction>& rf) {
-        DCHECK(!PyGILState_Check());
-        return pyRpcPythonUdf(dst, pickledPythonUDF, tensors, rf);
->>>>>>> 71f8624e
       },
       py::call_guard<py::gil_scoped_release>(),
       py::arg("dst"),
@@ -378,12 +368,6 @@
                                   .jitCompilationUnit()
                                   ->get_function(qualifiedName)
                                   .getSchema();
-<<<<<<< HEAD
-        auto stack = torch::jit::createStackForSchema(
-            functionSchema, args, kwargs, c10::nullopt);
-        auto fut = rpcTorchscript(
-            dstWorkerName, qualifiedName, functionSchema, stack, rpcTimeout);
-=======
         Stack stack;
         // Acquire GIL for py::args and py::kwargs processing.
         {
@@ -392,9 +376,8 @@
               functionSchema, args, kwargs, c10::nullopt);
         }
         DCHECK(!PyGILState_Check());
-        auto fut =
-            rpcTorchscript(dstWorkerName, qualifiedName, functionSchema, stack);
->>>>>>> 71f8624e
+        auto fut = rpcTorchscript(
+            dstWorkerName, qualifiedName, functionSchema, stack, rpcTimeout);
         return PythonFutureWrapper(fut);
       },
       py::call_guard<py::gil_scoped_release>());
