#pragma once

#include <ATen/core/jit_type.h>
#include <ATen/core/rref_interface.h>
#include <c10/util/Optional.h>
#include <torch/csrc/distributed/rpc/message.h>
#include <torch/csrc/distributed/rpc/rpc_agent.h>
#include <torch/csrc/distributed/rpc/types.h>

#include <atomic>

namespace torch {
namespace distributed {
namespace rpc {

class RRef;
class RRefContext;
class UserRRef;

constexpr int OWNER_IDX = 0; // index of ownerId in the tuple
constexpr int RREFID_ON_IDX = 1; // index of RRefId.createdOn_ in the tuple
constexpr int RREFID_ID_IDX = 2; // index of RRefId.localId_ in the tuple
constexpr int FORKID_ON_IDX = 3; // index of ForkId.createdOn_ in the tuple
constexpr int FORKID_ID_IDX = 4; // index of ForkId.localId_ in the tuple
constexpr int PARENT_IDX = 5; // index of parent in the tuple
constexpr int TYPE_IDX = 6; // index of parent in the tuple

// NB: if more fields are added, make sure this field is also bumped
constexpr int RFD_TUPLE_SIZE = 7; // number of RRefForkData fields in py::tuple

// Represents fork of an RRef to be sent over the wire.
struct TORCH_API RRefForkData {
  const worker_id_t ownerId_;
  const RRefId rrefId_;
  const ForkId forkId_;
  const worker_id_t parent_;
  const std::string typeStr_;

  RRefForkData(
      worker_id_t ownerId,
      const RRefId& rrefId,
      const ForkId& forkId,
      worker_id_t parent,
      std::string typeStr);
};

// Note [RRef Protocol]
// ~~~~~~~~~~~~~~~~~~~~~~~~~~
//
// [Background]
//
// RRef stands for Remote REFerence. Each RRef is owned by a single worker
// (i.e., owner) and can be used by multiple users. The owner stores the real
// data referenced by its RRefs. RRef needs to support fast and scalable RPC.
// Hence, in the design, we avoid using a single global master to keep RRef
// states, instead owners will keep track of the global reference counts
// for its RRefs. Every RRef can be uniquely identified by a global RRefId,
// which is assigned at the time it is first created either on a user or on the
// owner.
//
// On the owner worker, there is only one OwnerRRef instance, which contains the
// real data, while on user workers, there can be as many UserRRefs as
// necessary, and UserRRef does not hold the data. All usage on the OwnerRRef
// should retrieve the unique OwnerRRef instance using the globally unique
// RRefId. //A UserRRef will be created when it is used as an argument or return
// value in dist.rpc or dist.remote call, but RRef forking and reference
// counting (RC) are completely transparent to applications. Every UserRRef will
// also have its globally unique ForkId.
//
// [Assumptions]
//
// 1. Transient Network Failures
//
// TODO: current RRef implementation does not tolerate failures
//
// The RRef design aims to handle transient network failures by retrying
// messages. Node crashes or permanent network partition is beyond the scope.
// When those incidents occur, the application may take down all workers, revert
// to the previous checkpoint, and resume training.
//
// 2. Non-idempotent UDFs
//
// We assume UDFs are not idempotent and therefore cannot be retried. However,
// internal RRef control messages will be made idempotent and retryable.
//
// TODO: RRef internal messages are not yet idempotent
//
// 3. Out of Order Message Delivery
//
// We do not assume message delivery order between any pair of nodes, because
// both sender and receiver are using multiple threads. There is no guarantee on
// which message will be processed first.
//
// [RRef Lifetime]
//
// The goal of the protocol is to delete an OwnerRRef at an appropriate time.
// The right time to delete an OwnerRRef is when there are no living UserRRefs
// and Python GC also agrees to delete the OwnerRRef instance on the owner. The
// tricky part is to determine if there are any living UserRRefs.
//
// A user can get a UserRRef in three situations:
//
// (1). Receiving a UserRRef from the owner.
// (2). Receiving a UserRRef from another user.
// (3). Creating a new UserRRef owned by another worker.
//
// (1) is the simplest case where the owner initiates the fork, and hence it can
// easily increment local RC. The only requirement is that any UserRRef must
// notify the owner before destruction. Hence, we need the first guarantee:
//
// G1. The owner will be notified when any UserRRef is deleted.
//
// As messages might come delayed or out-of-order, we need more one guarantee to
// make sure the delete message is not sent out too soon. Let us first introduce
// a new concept. If A sends an RPC to B that involves an RRef, we call the RRef
// on A the parent RRef and the RRef on B the child RRef.
//
// G2. Parent RRef cannot be deleted until the child RRef is confirmed by the
//     owner.
//
// Under (1), where the caller is UserRRef and callee is OwnerRRef, it simply
// means that the user will not send out the delete message until all previous
// messages are ACKed. Note that ACKed does not mean the owner finishes
// executing the function, instead, it only means the owner has retrieved its
// local OwnerRRef and about to pass it to the function, which is sufficient to
// keep the OwnerRRef alive even if the delete message from the user arrives at
// the owner before the function finishes execution.
//
// With (2) and (3), it is possible that the owner only partially knows the RRef
// fork graph or not even knowing it at all. For example, the RRef could be
// constructed on a user, and before the owner receives the RPC call, the
// creator user might have already shared the RRef with other users, and those
// users could further share the RRef. One invariant is that the fork graph of
// any RRef is always a tree rooted at the owner, because forking an RRef always
// creates a new RRef instance, and hence every RRef has a single parent. One
// nasty detail is that when an RRef is created on a user, technically the owner
// is not its parent but we still consider it that way and it does not break the
// argument below.
//
// The owner's view on any node (fork) in the tree has three stages:
//
//       1) unknown -> 2) known -> 3) deleted.
//
// The owner's view on the entire tree keeps changing. The owner deletes its
// OwnerRRef instance when it thinks there are no living UserRRefs, i.e., when
// OwnerRRef is deleted, all UserRRefs could be either indeed deleted or
// unknown. The dangerous case is when some forks are unknown and others are
// deleted.
//
// G2 trivially guarantees that no parent UserRRef Y can be deleted before the
// owner knows all of Y's children UserRRefs.
//
// However, it is possible that the child UserRRef Z may be deleted before the
// owner knows its parent Y. More specifically, this can happen when all of Z's
// messages are processed by the owner before all messages from Y, including the
// delete message. Nevertheless, this does not cause any problem. Because, at
// least one of Y's ancestor will be alive, and it will prevent the owner from
// deleting the OwnerRRef. Consider the following example: (NB: this scenario
// will no longer relevant when we block UDF until all RRefs are confirmed by
// the owner)
//
//     OwnerRRef -> A -> Y -> Z
//
// OwnerRRef forks to A, then A forks to Y, and Y forks to Z. Z can be deleted
// without OwnerRRef knowing Y. However, the OwnerRRef will at least know A, as
// the owner directly forks the RRef to A. A won't die before the owner knows Y.
//
// Things get a little trickier if the RRef is created on a user:
//
//  OwnerRRef
//      ^
//      |
//      A -> Y -> Z
//
// If Z calls to_here on the UserRRef, the owner at least knows A when Z is
// deleted, because otherwise to_here wouldn't finish. If Z does not call
// to_here, it is possible that the owner receives all messages from Z before
// any message from A and Y. In this case, as the real data of the OwnerRRef has
// not been created yet, there is nothing to be deleted either. It is the same
// as Z does not exist at all Hence, it's still OK.
//
// See #26759 for more details and discussions.
//
// TODO: make RRef an IValue, and edit createStackForSchema accordingly
// TODO: make RRef system messages idempotent and retry on failures.
//
// ``RRef`` is the base type for both ``UserRRef`` and ``OwnerRRef``.
// Each ``RRef`` has a globally unique ``RRefId``.
class TORCH_API RRef : public RRefInterface {
 public:
  // RRef is made NOT copyable NOT movable to prevent messing up reference
  // counting.
  explicit RRef(const RRef& other) = delete;
  explicit RRef(RRef&& other) = delete;
  RRef& operator=(RRef&& other) = delete;

  virtual ~RRef() = default;

  // returns the worker id of the owner
  inline worker_id_t owner() const override {
    return ownerId_;
  }

  // Returns the globally unique RRefId of this RRef
  inline const RRefId& rrefId() const {
    return rrefId_;
  }

  inline bool isPyObj() {
    return type_ == PyObjectType::get();
  }
  inline const TypePtr type() const override {
    return type_;
  }

  // Send delete UserRRef request to Owner,
  // if the request hasn't been sent yet.
  // There are 2 cases to call it,
  // 1, Python GC decides end of UserRRef lifetime, calling destructor.
  // 2, RPC module graceful shutdown calls it on all UserRRefs tracked
  //    in the RRefContext.
  virtual void tryDel() {}

 protected:
  friend class RRefContext;

  RRef(worker_id_t ownerId, const RRefId& rrefId, TypePtr type);

  virtual RRefForkData fork() const;

  const worker_id_t ownerId_;
  const RRefId rrefId_;

  // type field to denote the type of the element that the RRef is holding
  // it could be any TypePtr that JIT support, including PyObjectType
  const TypePtr type_;
};

// ``UserRRef`` represents a user of an RRef. Besides the ``RRefId``, each user
// also has a globally unique ``ForkId`` to identify this user. ``UserRRef``
// never owns the real value, the only way to get the value of the ``RRef`` is
// to call ``to_here()`` and get a copy..
class TORCH_API UserRRef final : public RRef {
 public:
  UserRRef(const UserRRef& other) = delete;
  UserRRef(UserRRef&& other) = delete;
  UserRRef& operator=(const UserRRef& other) = delete;
  UserRRef& operator=(UserRRef&& other) = delete;

  UserRRef(
      worker_id_t ownerId,
      const RRefId& rrefId,
      const ForkId& forkId,
      TypePtr type);

  inline bool isOwner() const override {
    return false;
  }

  inline bool confirmedByOwner() const override {
    return confirmed_;
  }

  // Returns the globally unique ForkId of this RRef
  const ForkId& forkId() const;

  // Get of copy of the value from the ``OwnerRRef``. If the value is not ready
  // yet, this call will block.
  IValue toHere();

  void tryDel() override;

  // Will be called when refcount reaches 0.
  // Upon destruction, this ``UserRRef`` will tell the owner to deref.
  void release_resources() override;

  // Will be called when both refcount and weakcount reach 0. See
  // https://github.com/pytorch/pytorch/blob/9116f02bebf3a5260feef5732d36c54ecb3b4033/c10/util/intrusive_ptr.h#L204
  // This is called on destructing the wrapping intrusive_ptr_target instance
  // and it's data members. We don't need to implement anything here.
  ~UserRRef() = default;

 private:
  friend class RRefContext;

<<<<<<< HEAD
  inline void confirm() {
    confirmed_ = true;
  }
=======
  RRefForkData fork() const override;
>>>>>>> 877b6eca

  const ForkId forkId_;

  // Indicates if this user has sent delete message to it's owner.
  // Note, thread safety is needed because delete message could be sent by
  // either the destructor called by Python garbage collection or RRefContext
  // proactive cleanup on RPC graceful shutdown.
  std::mutex deletedOnOwnerMutex_;
  bool deletedOnOwner_{false};
  std::atomic<bool> confirmed_;
};

// Keep the template only on the derived class because ``RRefContext`` needs to
// erase the type on ``RRef`` and keep them in one map.
class TORCH_API OwnerRRef final : public RRef {
 public:
  OwnerRRef(const OwnerRRef& other) = delete;
  OwnerRRef(OwnerRRef&& other) = delete;
  OwnerRRef& operator=(const OwnerRRef& other) = delete;
  OwnerRRef& operator=(OwnerRRef&& other) = delete;

  OwnerRRef(worker_id_t ownerId, const RRefId& rrefId, TypePtr type)
      : OwnerRRef(ownerId, rrefId, type, {}) {}

  OwnerRRef(
      worker_id_t ownerId,
      const RRefId& rrefId,
      TypePtr type,
      c10::optional<IValue> value)
      : RRef(ownerId, rrefId, std::move(type)) {
    value_ = std::move(value);
  }

  inline bool isOwner() const override {
    return true;
  }

  // OwnerRRef is always confirmed, while UserRRef is only confirmed when the
  // owner knows about it.
  inline bool confirmedByOwner() const override {
    return true;
  }

  // Get a constant reference of the real value. This method will block if the
  // value is not ready. This method does not need GIL as it does not create
  // any new py::object.
  const IValue& getValue() const;

  // Set the value of this ``OwnerRRef``. This method does not need GIL as it
  // does not create any new py::object.
  void setValue(IValue&& value);

  // Has a value been set?
  bool hasValue() const;
  // Gets a future that is satisfied when the value is set.
  std::shared_ptr<FutureMessage> getFuture();

 private:
  friend class RRefContext;

  c10::optional<IValue> value_;
  mutable std::mutex mutex_;
  mutable std::condition_variable valueCV_;
  std::shared_ptr<FutureMessage> future_;
};

} // namespace rpc
} // namespace distributed
} // namespace torch<|MERGE_RESOLUTION|>--- conflicted
+++ resolved
@@ -283,13 +283,10 @@
  private:
   friend class RRefContext;
 
-<<<<<<< HEAD
+  RRefForkData fork() const override;
   inline void confirm() {
     confirmed_ = true;
   }
-=======
-  RRefForkData fork() const override;
->>>>>>> 877b6eca
 
   const ForkId forkId_;
 
