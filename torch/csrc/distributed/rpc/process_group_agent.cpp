--- conflicted
+++ resolved
@@ -335,11 +335,8 @@
           try {
             payload = std::make_unique<std::string>(
                 wireSerialize(message.payload(), message.tensors()));
-<<<<<<< HEAD
-=======
             // only increment sendCounts when the message is indeed added into
             // local recv.
->>>>>>> 7428e4aa
             sendCounts_.increment(pg_->getRank());
           } catch (std::exception& e) {
             future->setError(e.what());
