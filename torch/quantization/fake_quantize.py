--- conflicted
+++ resolved
@@ -24,14 +24,9 @@
         self.qscheme = qscheme
         self.quant_min = quant_min
         self.quant_max = quant_max
-<<<<<<< HEAD
         self.fake_quant_enabled = True
         self.observer_enabled = True
         self.observer = default_observer(dtype=dtype, qscheme=qscheme)()
-=======
-        self.enabled = True
-        self.observer = default_observer(dtype=dtype, qscheme=qscheme)
->>>>>>> 4c58773a
         self.scale = None
         self.zero_point = None
 
@@ -62,18 +57,13 @@
                 self.quant_max)
         return X
 
-<<<<<<< HEAD
+    with_args = classmethod(_with_args)
+
     def extra_repr(self):
         return 'fake_quant_enabled={}, observer_enabled={},\
             scale={}, zero_point={}'.format(
             self.fake_quant_enabled, self.observer_enabled,
             self.scale, self.zero_point)
-
-def fake_quant(fake_quant_cls, **kwargs):
-    return partial(fake_quant_cls, **kwargs)
-=======
-    with_args = classmethod(_with_args)
->>>>>>> 4c58773a
 
 default_fake_quant = FakeQuantize
 
