#include <ATen/native/TensorIterator.h>

#include <array>
#include <ATen/ExpandUtils.h>
#include <ATen/Parallel.h>

namespace at {

using DimMask = TensorIterator::DimMask;
using PtrVector = TensorIterator::PtrVector;
using loop_t = TensorIterator::loop_t;
using loop2d_t = TensorIterator::loop2d_t;

void TensorIterator::reorder_dimensions() {
  // Sort the dimensions based on strides in ascending order with reduced dims
  // at the front. NOTE: that this inverts the order of C-contiguous tensors.
  // strides[0] is the fastest moving dimension instead of strides[ndim - 1].

  perm_.resize(ndim());
  if (ndim() == 1) {
    perm_[0] = 0;
    return;
  }

  // initialize perm with n-1, n-2, ..., 1, 0
  std::iota(perm_.rbegin(), perm_.rend(), 0);

  // returns 1 if the dim0 should come after dim1, -1 if dim0 should come
  // before dim1, and 0 if the comparison is ambiguous.
  auto should_swap = [&](size_t dim0, size_t dim1) {
    int ret = 0;
    for (int arg = 0; arg < ntensors(); arg++) {
      if (operands_[arg].stride_bytes.empty()) {
        continue;
      }
      int64_t stride0 = operands_[arg].stride_bytes[dim0];
      int64_t stride1 = operands_[arg].stride_bytes[dim1];
      if (is_reduction_ && operands_[arg].is_output) {
        // move reduced dimensions to the front
        if ((stride0 == 0) != (stride1 == 0)) {
          return stride1 == 0 ? 1 : -1;
        }
      }
      if (stride0 == 0 || stride1 == 0) {
        continue;
      } else if (stride0 <= stride1) {
        return -1;
      } else {
        ret = 1;
      }
    }
    return ret;
  };

  // insertion sort with support for ambiguous comparisons
  for (int i = 1; i < ndim(); i++) {
    int dim1 = i;
    for (int dim0 = i - 1; dim0 >= 0; dim0--) {
      int comparison = should_swap(perm_[dim0], perm_[dim1]);
      if (comparison > 0) {
        std::swap(perm_[dim0], perm_[dim1]);
        dim1 = dim0;
      } else if (comparison < 0) {
        break;
      }
    }
  }

  // perform re-ordering of shape and strides
  permute_dimensions(perm_);
}

Device compute_device(at::ArrayRef<OperandInfo> operands) {
  for (auto& op : operands) {
    if (!op.tensor.defined()) continue;
    if (op.tensor.dim() == 0) continue;
    return op.tensor.device();
  }
  for (auto& op : operands) {
    if (!op.tensor.defined()) continue;
    if (op.tensor.unsafeGetTensorImpl()->is_wrapped_number()) continue;
    return op.tensor.device();
  }
  return kCPU;
}

static std::tuple<Device, ScalarType> compute_common_type_(at::ArrayRef<OperandInfo> operands) {
  // See [Result type computation] in TensorIterator.h
<<<<<<< HEAD
  auto device = compute_device(operands_);
  std::vector<Tensor> tensors;
  std::transform(std::begin(operands_), std::end(operands_), std::back_inserter(tensors),
                  [](OperandInfo& op) { return op.tensor; });
  auto dtype = at::_result_type(tensors);
  auto result = std::make_tuple(device, dtype);
  TORCH_INTERNAL_ASSERT(dtype != ScalarType::Undefined);
  return result;
=======

  auto result_type =
      compute_result_type(operands,
        [](const OperandInfo& op) { return op.tensor.dim() > 0; },
        [](const OperandInfo& op) { return !op.tensor.unsafeGetTensorImpl()->is_wrapped_number(); },
        [](const OperandInfo& op) { return true; });

  if (ScalarType::Bool == std::get<1>(result_type)) {
    auto alternate = compute_result_type(operands,
        [](const OperandInfo& op) {
          return op.tensor.dim() == 0;
        }
    );
    if (std::get<1>(alternate) != ScalarType::Undefined) {
      // preserve device from original result
      return std::make_tuple(std::get<0>(result_type), std::get<1>(alternate));
    }
  }

  // if non-zero-dim tensor result is an integral type and there's a zero-dim
  // floating point operand, we'll promote the floating point type.
  if (isIntegralType(std::get<1>(result_type), false)) {
    auto alternate = compute_result_type(operands,
        [](const OperandInfo& op) {
          return isFloatingType(op.tensor.scalar_type()) && op.tensor.dim() == 0;
        }
    );
    if (std::get<1>(alternate) != ScalarType::Undefined) {
      // preserve device from original result
      return std::make_tuple(std::get<0>(result_type), std::get<1>(alternate));
    }
  }

  TORCH_INTERNAL_ASSERT(std::get<1>(result_type) != ScalarType::Undefined);
  return result_type;
>>>>>>> ffbffb69
}

std::tuple<Device, ScalarType> TensorIterator::compute_common_type() {
  return compute_common_type_(operands_);
}

static void validate_dtype(OperandInfo& op, ScalarType common_dtype, int ninputs) {
  if (op.tensor.defined()) {
    // For binary_ops, we follow casting rules. For unary/nullary types
    // we require the type to match.
    if (op.is_output) {
      if (!canCast(common_dtype, op.tensor.scalar_type()))
      {
        AT_ERROR("result type ", common_dtype,
          " can't be cast to the desired output type ",
          op.tensor.scalar_type());
      }
    }
    if (ninputs < 2 && op.dtype != op.tensor.scalar_type()) {
      AT_ERROR("expected dtype ", op.dtype, " but got dtype ", op.tensor.scalar_type());
    }
  }
}

static void maybe_promote_common_dtype(OperandInfo& op, ScalarType common_dtype) {
  if (op.tensor.defined() && op.tensor.scalar_type() != common_dtype)
  {
    op.dtype = common_dtype;
    op.original_tensor = op.tensor;
    op.tensor = op.tensor.to(common_dtype);
    auto original_element_size = op.original_tensor.element_size();
    auto new_element_size = op.tensor.element_size();

    // stride size (in bytes) can change if we change the dtype.
    for( size_t i=0; i < op.stride_bytes.size(); i++ ) {
      auto stride = op.stride_bytes[i] / original_element_size;
      op.stride_bytes[i] = stride * new_element_size;
    }
  }
}

void TensorIterator::compute_types() {
  bool missing_dtypes = false;
  bool missing_output_dtypes = false;
  bool has_read_write_op = false;
  ScalarType common_dtype = dtype();
  for (auto& op : operands_) {
    if (!op.tensor.defined() && !op.is_type_defined()) {
      missing_dtypes = true;
      if (op.is_output) {
        missing_output_dtypes = true;
      }
    }
    if (op.is_read_write) {
      has_read_write_op = true;
    }
  }

  if (compute_common_dtype_strategy_ == CommonDTypeStrategy::COMPUTE_INPUTS) {
    TORCH_CHECK(!missing_output_dtypes, "unable to compute and promote common dtype based only on inputs if there are missing dtypes for outputs");
    TORCH_CHECK(!has_read_write_op, "unable to compute and promote common dtype based only on inputs if input is same as output");
  }

  bool compute_common_dtype = (compute_common_dtype_strategy_ != CommonDTypeStrategy::COMPUTE_NONE);
  bool compute_common_dtype_only_for_inputs = (compute_common_dtype_strategy_ == CommonDTypeStrategy::COMPUTE_INPUTS);

  if (missing_dtypes || compute_common_dtype) {
    auto operands = compute_common_dtype_only_for_inputs ? at::ArrayRef<OperandInfo>(operands_).slice(noutputs()) : operands_;
    auto common_type = compute_common_type_(operands);
    auto common_device = std::get<0>(common_type);
    common_dtype = std::get<1>(common_type);
    bool has_cpu_scalar = false;
    for (auto& op : operands_) {
      if (!op.is_type_defined()) {
        op.device = common_device;
        op.dtype = common_dtype;
      } else if (compute_common_dtype &&
                 (op.device != common_device || op.dtype != common_dtype)) {
        if (allow_cpu_scalars_ && op.tensor.defined() && op.tensor.dim() == 0 &&
            common_device.is_cuda() && op.tensor.device().is_cpu() &&
            !has_cpu_scalar) {
          // don't cast CPU scalars in CUDA ops that directly support them.
          op.device = op.tensor.device();
          op.dtype = op.tensor.scalar_type();
          has_cpu_scalar = true;
        } else if (promote_gpu_output_dtypes_ && op.tensor.defined() &&
            !op.is_output &&
            op.tensor.scalar_type() == kHalf && common_dtype == kFloat &&
            op.tensor.device().is_cuda() && common_device.is_cuda()) {
          // allow input tensor type upcasting for fp16 to fp32 in fused kernel
          // on GPU
          op.device = op.tensor.device();
          op.dtype = op.tensor.scalar_type();
        } else {
          op.device = common_device;
          if (compute_common_dtype_only_for_inputs && op.is_output) {
            op.dtype = op.tensor.scalar_type();
          } else {
            op.dtype = common_dtype;
          }
        }
      }

      if (!compute_common_dtype_only_for_inputs) {
        validate_dtype(op, common_dtype, ninputs());
      }
      if (!compute_common_dtype_only_for_inputs || !op.is_output) {
        maybe_promote_common_dtype(op, common_dtype);
      }

      if (op.tensor.defined() && op.device != op.tensor.device()) {
        if (op.is_output) {
          AT_ERROR("output with device ", op.tensor.device(),
                   " doesn't match the desired device ", op.device);
        } else if (op.tensor.dim() == 0) {
          op.tensor = op.tensor.to(op.options());
        } else {
          AT_ERROR("expected device ", op.device,
                   " but got device ", op.tensor.device());
        }
      }
    }
  }
}

DimVector TensorIterator::compatible_stride(int element_size) const {
  auto stride = DimVector();
  int64_t next_stride = element_size;
  for (int dim = 0; dim < ndim(); dim++) {
    stride.push_back(next_stride);
    next_stride *= shape_[dim];
  }
  return stride;
}

DimVector TensorIterator::invert_perm(IntArrayRef input) const {
  // Invert the permutation caused by reorder_dimensions. This is not valid
  // after coalesce_dimensions is called.
  TORCH_INTERNAL_ASSERT(!has_coalesced_dimensions_);
  auto res = DimVector(input.size(), 0);
  for (int dim = 0; dim < ndim(); dim++) {
    res[perm_[dim]] = input[dim];
  }
  return res;
}

void TensorIterator::allocate_outputs() {
  for (int i = 0; i < num_outputs_; i++) {
    auto& op = operands_[i];
    if (!op.tensor.defined()) {
      TORCH_INTERNAL_ASSERT(op.is_type_defined(), "no type for operand", i);
      int element_size = elementSize(op.dtype);
      op.stride_bytes = compatible_stride(element_size);

      auto tensor_shape = invert_perm(shape_);
      auto tensor_stride = invert_perm(op.stride_bytes);
      for (int dim = 0; dim < ndim(); dim++) {
        tensor_stride[dim] /= element_size;
      }
      op.tensor = at::empty_strided(tensor_shape, tensor_stride, op.options());
    }
  }
}

#ifdef BUILD_NAMEDTENSOR
void TensorIterator::compute_names() {
  bool should_infer_names = std::any_of(
      operands_.begin(),
      operands_.end(),
      [](const OperandInfo& op) {
        return op.tensor.defined() && op.tensor.has_names();
      });
  if (!should_infer_names) {
    return;
  }

  for (auto& op : operands_) {
    if (!op.tensor.defined()) continue;
    // don't include output tensors that are not also input tensors.
    if (resize_outputs_ && op.is_output && !op.is_read_write) continue;
    // perform name inference
    if (names_.empty()) {
      names_ = op.tensor.names();
    } else {
      names_ = NameVector(unify_from_right(names_, op.tensor.names()));
    }
  }
}

void TensorIterator::propagate_names_to_outputs() {
  // names_ can be empty for two reasons:
  // 1. We were performing ops on scalar tensors. Then there should be no names.
  // 2. All of the defined inputs/outputs had no names. Then we shouldn't
  //    run name inference.
  if (names_.empty()) {
    return;
  }

  // propagate names
  for (int i = 0; i < num_outputs_; i++) {
    auto& op = operands_[i];
    // must call propagate_names_to_outputs after outputs have been allocated.
    TORCH_INTERNAL_ASSERT(op.tensor.defined());
    if (names_.empty()) {
      namedinference::propagate_names(op.tensor, nullopt);
    } else {
      namedinference::propagate_names(op.tensor, names_);
    }
  }
}
#endif

void TensorIterator::coalesce_dimensions() {
  if (ndim() <= 1) {
    return;
  }

  // We can coalesce two adjacent dimensions if either dim has size 1 or if:
  // shape[n] * stride[n] == shape[n + 1].
  auto can_coalesce = [&](int dim0, int dim1) {
    auto shape0 = shape_[dim0];
    auto shape1 = shape_[dim1];
    if (shape0 == 1 || shape1 == 1) {
      return true;
    }
    for (int i = 0; i < ntensors(); i++) {
      auto& stride = operands_[i].stride_bytes;
      if (shape0 * stride[dim0] != stride[dim1]) {
        return false;
      }
    }
    return true;
  };

  // replace each operands stride at dim0 with its stride at dim1
  auto replace_stride = [&](int dim0, int dim1) {
    for (int i = 0; i < ntensors(); i++) {
      auto& stride = operands_[i].stride_bytes;
      stride[dim0] = stride[dim1];
    }
  };

  int prev_dim = 0;
  for (int dim = 1; dim < ndim(); dim++) {
    if (can_coalesce(prev_dim, dim)) {
      if (shape_[prev_dim] == 1) {
        replace_stride(prev_dim, dim);
      }
      shape_[prev_dim] *= shape_[dim];
    } else {
      prev_dim++;
      if (prev_dim != dim) {
        replace_stride(prev_dim, dim);
        shape_[prev_dim] = shape_[dim];
      }
    }
  }

  shape_.resize(prev_dim + 1);
  for (int i = 0; i < ntensors(); i++) {
    operands_[i].stride_bytes.resize(ndim());
  }
  has_coalesced_dimensions_ = true;
}

int64_t TensorIterator::numel() const {
  int64_t numel = 1;
  for (int64_t size : shape_) {
    numel *= size;
  }
  return numel;
}

DimVector TensorIterator::get_dim_strides(int dim) const {
  auto dims = ndim();
  auto inner_strides = DimVector();
  for (auto& op : operands_) {
    inner_strides.push_back(dims == 0 ? 0 : op.stride_bytes[dim]);
  }
  return inner_strides;
}

SmallVector<char*, 4> TensorIterator::get_data_ptrs(ArrayRef<char*> base, IntArrayRef counter) const {
  auto ptrs = SmallVector<char*, 4>(base);
  for (int dim = 0; dim < ndim(); dim++) {
    int64_t value = counter[dim];
    for (int arg = 0; arg < ntensors(); arg++) {
      ptrs[arg] += value * operands_[arg].stride_bytes[dim];
    }
  }
  return ptrs;
}

SmallVector<char*, 4> TensorIterator::get_base_ptrs() const {
  auto ptrs = SmallVector<char*, 4>();
  for (int i = 0; i < ntensors(); i++) {
    ptrs.push_back((char*)data_ptr(i));
  }
  return ptrs;
}

bool TensorIterator::is_dim_reduced(int dim) const {
  for (auto& op : operands_) {
    if (op.is_output && op.stride_bytes[dim] == 0 && shape_[dim] > 1) {
      return true;
    }
  }
  return false;
}

void TensorIterator::permute_dimensions(IntArrayRef perm) {
  AT_ASSERT(perm.size() == ndim());

  auto reorder = [perm](IntArrayRef data) {
    auto res = DimVector(data.size(), 0);
    for (size_t i = 0; i < perm.size(); i++) {
      res[i] = data[perm[i]];
    }
    return res;
  };

  // Update shape and strides
  shape_ = reorder(shape_);
  for (auto& op : operands_) {
    if (op.stride_bytes.size() > 0) {
      op.stride_bytes = reorder(op.stride_bytes);
    }
  }
}

int64_t TensorIterator::num_output_elements() const {
  int64_t elem = 1;
  for (int dim = 0; dim < ndim(); dim++) {
    if (operands_[0].stride_bytes[dim] != 0 || shape_[dim] == 0)  {
      elem *= shape_[dim];
    }
  }
  return elem;
}

int TensorIterator::num_reduce_dims() const {
  int count = 0;
  for (int dim = 0; dim < ndim(); dim++) {
    if (operands_[0].stride_bytes[dim] == 0) {
      count++;
    }
  }
  return count;
}

static inline loop2d_t loop_wrapper(int ntensor, const loop_t* loop) {
  return [=](char** base, const int64_t* strides, int64_t size0, int64_t size1) {
    auto data = PtrVector(base, base + ntensor);
    const int64_t* outer_strides = &strides[ntensor];

    for (int64_t i = 0; i < size1; i++) {
      if (i > 0) {
        for (int arg = 0; arg < ntensor; arg++) {
          data[arg] += outer_strides[arg];
        }
      }
      (*loop)(data.data(), strides, size0);
    }
  };
}

void TensorIterator::for_each(const loop_t& loop) {
  for_each(loop_wrapper(ntensors(), &loop));
}

void TensorIterator::for_each(const loop2d_t& loop) {
  int64_t numel = this->numel();
  if (numel == 0) {
    return;
  } else if (numel < internal::GRAIN_SIZE || at::get_num_threads() == 1) {
    return serial_for_each(loop, {0, numel});
  } else {
    at::parallel_for(0, numel, internal::GRAIN_SIZE, [&](int64_t begin, int64_t end) {
      serial_for_each(loop, {begin, end});
    });
  }
}

DimVector TensorIterator::get_strides() const {
  DimVector strides;
  for (int dim = 0; dim < ndim(); dim++) {
    for (int arg = 0; arg < ntensors(); arg++) {
      strides.push_back(operands_[arg].stride_bytes[dim]);
    }
  }
  return strides;
}

void TensorIterator::serial_for_each(const loop_t& loop, Range range) const {
  serial_for_each(loop_wrapper(ntensors(), &loop), range);
}

void TensorIterator::serial_for_each(const loop2d_t& loop, Range range) const {
  if (range.size() == 0) {
    return;
  }
  auto strides = get_strides();
  while (strides.size() < 2 * ntensors()) {
    strides.push_back(0);
  }

  auto base_ptrs = get_base_ptrs();
  if (ndim() <= 1) {
    auto ptrs = get_data_ptrs(base_ptrs, { range.begin });
    loop(ptrs.data(), strides.data(), range.size(), 1);
  } else {
    auto counter = DimCounter(shape_, range);
    while (!counter.is_done()) {
      auto ptrs = get_data_ptrs(base_ptrs, counter.values);
      auto step = counter.max_2d_step();
      loop(ptrs.data(), strides.data(), step[0], step[1]);
      counter.increment(step);
    }
  }
}

bool TensorIterator::is_trivial_1d() const {
  // TODO: check for casting once it's supported
  return ndim() == 1;
}

bool TensorIterator::is_contiguous() const {
  if (numel() == 1) {
    return true;
  }
  if (ndim() != 1) {
    return false;
  }
  int num_tensors = ntensors();
  for (int i = 0; i < num_tensors; i++) {
    if (strides(i)[0] != element_size(i)) {
      return false;
    }
  }
  return true;
}


bool TensorIterator::is_scalar(int arg) const {
  const auto& stride = operands_[arg].stride_bytes;
  for (int i = 0; i < ndim(); i++) {
    if (stride[i] != 0 && shape_[i] != 1) {
      return false;
    }
  }
  return true;
}

bool TensorIterator::is_cpu_scalar(int arg) const {
  return is_scalar(arg) && device(arg).is_cpu();
}

void* TensorIterator::data_ptr(int arg) const {
  return operands_[arg].data;
}

void TensorIterator::remove_operand(int arg) {
  operands_.erase(operands_.begin() + arg);
}

void TensorIterator::replace_operand(int arg, void* data, IntArrayRef stride) {
  operands_[arg].data = data;
  operands_[arg].stride_bytes = stride;
}

void TensorIterator::remove_dimension(int dim) {
  AT_ASSERT(dim >= 0 && dim < ndim());
  shape_.erase(shape_.begin() + dim);
  for (auto& op : operands_) {
    op.stride_bytes.erase(op.stride_bytes.begin() + dim);
  }
}

void TensorIterator::narrow(int dim, int64_t start, int64_t size) {
  AT_ASSERT(dim < ndim() && size >= 1);
  shape_[dim] = size;
  for (auto& op : operands_) {
    op.data = ((char*)op.data) + op.stride_bytes[dim] * start;
  }
  if (size == 1) {
    coalesce_dimensions();
  }
}

void TensorIterator::select_all_keeping_dim(int start_dim, IntArrayRef indices) {
  AT_ASSERT(start_dim <= ndim());
  for (int i = start_dim; i < ndim(); ++i) {
    for (auto& op : operands_) {
      op.data = ((char*)op.data) + op.stride_bytes[i] * indices[i - start_dim];
    }
    shape_[i] = 1;
  }
}

TensorIterator TensorIterator::binary_op(Tensor& out, const Tensor& a,
    const Tensor& b, bool check_mem_overlap) {
  auto iter = TensorIterator();
  iter.set_check_mem_overlap(check_mem_overlap);
  iter.add_output(out);
  iter.add_input(a);
  iter.add_input(b);
  iter.allow_cpu_scalars_ = true;
  iter.build();
  return iter;
}

TensorIterator TensorIterator::unary_op(Tensor& out, const Tensor& a,
    bool check_mem_overlap) {
  auto iter = TensorIterator();
  iter.set_check_mem_overlap(check_mem_overlap);
  iter.add_output(out);
  iter.add_input(a);
  iter.num_outputs_ = 1;
  iter.build();
  return iter;
}

TensorIterator TensorIterator::nullary_op(Tensor& out) {
  auto iter = TensorIterator();
  iter.add_output(out);
  // FIXME: workaround for bug: https://github.com/pytorch/pytorch/issues/20342
  iter.resize_outputs_ = false;
  iter.build();
  return iter;
}

TensorIterator TensorIterator::reduce_op(Tensor& out, const Tensor& a) {
  TORCH_INTERNAL_ASSERT(out.defined());
  auto iter = TensorIterator();
  iter.add_output(out);
  iter.add_input(a);
  iter.promote_gpu_output_dtypes_ = true;
  iter.resize_outputs_ = false;
  iter.is_reduction_ = true;
  iter.build();
  return iter;
}

TensorIterator TensorIterator::reduce_op(Tensor& out1, Tensor& out2, const Tensor& a) {
  TORCH_INTERNAL_ASSERT(out1.defined());
  TORCH_INTERNAL_ASSERT(out2.defined());
  TORCH_CHECK((!a.is_cuda() && !out1.is_cuda() && !out2.is_cuda()) || (a.device() == out1.device() && out1.device() == out2.device()),
      "reduce_op(): expected input and both outputs to be on same device, but input is on ", a.device(),
      ", output1 is on ", out1.device(), " and output2 is on", out2.device());
  TORCH_CHECK(out1.dim() == out2.dim(), "reduce_op(): expected both outputs to have same number of dims, but output1 has ", out1.dim(),
      " and output2 has ", out2.dim());
  TORCH_CHECK(out1.sizes() == out2.sizes(), "reduce_op(): expected both outputs to have same sizes, but output1 has ", out1.sizes(),
      " and output2 has ", out2.sizes());
  TORCH_CHECK(out1.strides() == out2.strides(), "reduce_op(): expected both outputs to have same strides, but output1 has ", out1.strides(),
           " and output2 has ", out2.strides());
  auto iter = TensorIterator();
  iter.add_output(out1);
  iter.add_output(out2);
  iter.add_input(a);
  iter.promote_gpu_output_dtypes_ = true;
  iter.resize_outputs_ = false;
  iter.is_reduction_ = true;
  iter.build();
  return iter;
}

void TensorIterator::mark_outputs() {
  for (int i = 0; i < num_outputs_; i++) {
    operands_[i].is_output = true;
    const auto& output = operands_[i].tensor;
    if (!output.defined()) continue;

    // check if output is also an input
    for (int arg = num_outputs_; arg < ntensors(); arg++) {
      const auto& input = operands_[arg].tensor;
      if (output.is_same(input)) {
        operands_[i].is_read_write = true;
      }
    }
  }
}

void TensorIterator::check_mem_overlaps() {
  if (!check_mem_overlap_) {
    return;
  }
  for (int i = 0; i < num_outputs_; i++) {
    const auto& output = operands_[i].tensor;
    if (!output.defined()) continue;
    assert_no_internal_overlap(output);
    for (int j = num_outputs_; j < ntensors(); j++) {
      const auto& input = operands_[j].tensor;
      assert_no_partial_overlap(output, input);
    }
  }
}

void TensorIterator::compute_shape() {
  for (auto& op : operands_) {
    if (!op.tensor.defined()) continue;

    // For now, don't include output tensors that are not also input tensors.
    // This preserves the legacy behavior where torch.add(..., out=dst) resizes
    // the destination tensor.
    if (resize_outputs_ && op.is_output && !op.is_read_write) continue;

    auto shape = op.tensor.sizes();
    if (shape_.empty()) {
      shape_ = shape;
    } else if (!shape.equals(shape_)) {
      shape_ = DimVector(infer_size(shape_, shape));
    }
  }

  // Outputs cannot be broadcasted. Check that the shape of the outputs matches
  // the inferred shape. There's an exception for write-only tensors to support
  // our legacy behavior that functions with `out=` arguments resize their
  // outputs.
  for (int i = 0; i < num_outputs_; i++) {
    auto& tensor = operands_[i].tensor;
    if (tensor.defined() && !tensor.sizes().equals(shape_)) {
      if (resize_outputs_ && !operands_[i].is_read_write) {
        // Preserve legacy resizing behavior of out=... arguments
        // TODO: issue warning
        tensor.resize_(shape_);
        continue;
      }
      if (!is_reduction_) {
        AT_ERROR("output with shape ", tensor.sizes(), " doesn't match the broadcast shape ",
                 shape_);
      }
    }
  }
}

void TensorIterator::compute_strides() {
  for (auto& op : operands_) {
    if (op.tensor.defined()) {
      auto original_shape = op.tensor.sizes();
      auto original_stride = op.tensor.strides();
      auto element_size_in_bytes = op.tensor.element_size();

      op.stride_bytes.resize(ndim(), 0);
      auto offset = ndim() - original_shape.size();
      for (size_t i = 0; i < original_shape.size(); i++) {
        if (original_shape[i] == 1) {
          op.stride_bytes[offset + i] = 0;
        } else {
          op.stride_bytes[offset + i] = original_stride[i] * element_size_in_bytes;
        }
      }
    }
  }
}

bool TensorIterator::can_use_32bit_indexing() const {
  int64_t max_value = std::numeric_limits<int32_t>::max();
  if (numel() > max_value) {
    return false;
  }
  for (auto& op : operands_) {
    int64_t max_offset = 1;
    for (int dim = 0; dim < ndim(); dim++) {
      max_offset += (shape_[dim] - 1) * op.stride_bytes[dim];
    }
    if (max_offset > max_value) {
      return false;
    }
  }
  return true;
}

std::unique_ptr<TensorIterator> TensorIterator::split(int dim) {
  AT_ASSERT(dim >= 0 && dim < ndim() && shape()[dim] >= 2);
  std::unique_ptr<TensorIterator> copy(new TensorIterator(*this));

  bool overlaps = is_dim_reduced(dim);
  auto copy_size = shape_[dim] / 2;
  auto this_size = shape_[dim] - copy_size;
  copy->narrow(dim, 0, copy_size);
  copy->final_output_ &= !overlaps;
  this->narrow(dim, copy_size, this_size);
  this->accumulate_ |= overlaps;

  return copy;
}

int TensorIterator::get_dim_to_split() const {
  AT_ASSERT(ndim() >= 1 && shape()[ndim() - 1] >= 2);
  int64_t max_extent = -1;
  int dim_to_split = -1;
  for (int dim = ndim() - 1; dim >= 0; dim--) {
    int64_t size = shape_[dim];
    for (auto& op : operands_) {
      int64_t extent = (size - 1) * op.stride_bytes[dim];
      if (extent > max_extent) {
        max_extent = extent;
        dim_to_split = dim;
      }
    }
  }
  AT_ASSERT(max_extent >= 0);
  return dim_to_split;
}

void TensorIterator::build() {
  // set is_output and is_read_write flags on appropriate tensors
  mark_outputs();
  // Check that the outputs have no internal overlap
  // and do not share memory with inputs.
  check_mem_overlaps();
#ifdef BUILD_NAMEDTENSOR
  // Check that input dimensions are aligned correctly & compute outnames.
  compute_names();
#endif
  // compute the broadcasted shape
  compute_shape();
  // compute each tensor's stride after broadcasting
  compute_strides();
  // re-order dimensions to improve coalescing
  reorder_dimensions();
  // compute the result dtype and device
  compute_types();
  // allocate the output tensor if it's not provided
  allocate_outputs();
#ifdef BUILD_NAMEDTENSOR
  // perform name inference
  propagate_names_to_outputs();
#endif
  // coalesce adjacent dimensions when possible
  coalesce_dimensions();

  for (auto& op : operands_) {
    TORCH_INTERNAL_ASSERT(op.tensor.defined());
    op.data = op.tensor.data_ptr();
  }
}

SplitUntil32Bit TensorIterator::with_32bit_indexing() const {
  return SplitUntil32Bit(*this);
}

/// SplitUntil32Bit. Recursively splits an iterator into sub-iterators that
/// can use 32-bit indexing.

SplitUntil32Bit::iterator::iterator(const TensorIterator& iter) {
  vec.emplace_back(new TensorIterator(iter));
  vec.emplace_back(nullptr); // ++ first pops the last element
  ++(*this);
}

SplitUntil32Bit::iterator& SplitUntil32Bit::iterator::operator++() {
  vec.pop_back();
  while (!vec.empty() && !vec.back()->can_use_32bit_indexing()) {
    auto& iter = *vec.back();
    int64_t split_dim = iter.get_dim_to_split();
    vec.emplace_back(iter.split(split_dim));
  }
  return *this;
}

TensorIterator& SplitUntil32Bit::iterator::operator*() const {
  return *vec.back();
}

SplitUntil32Bit::iterator SplitUntil32Bit::begin() const {
  return SplitUntil32Bit::iterator(iter);
}

SplitUntil32Bit::iterator SplitUntil32Bit::end() const {
  return SplitUntil32Bit::iterator();
}

DimCounter::DimCounter(IntArrayRef shape, Range range)
  : shape(shape)
  , range(range)
  , values(shape.size(), 0)
  , offset(range.begin) {
  int64_t linear_offset = range.begin;
  int64_t ndim = values.size();
  for (int dim = 0; dim < ndim; dim++) {
    int64_t size = shape[dim];
    if (size > 0) {
      values[dim] = linear_offset % size;
      linear_offset /= size;
    }
  }
  AT_ASSERT(linear_offset == 0);
}

bool DimCounter::is_done() const {
  return offset >= range.end;
}

void DimCounter::increment(const std::array<int64_t, 2>& step) {
  offset += step[0] * step[1];
  int64_t ndim = values.size();
  int64_t overflow = step[0];
  int i = 0;
  if (step[1] != 1) {
    AT_ASSERT(step[0] == shape[0] && values[0] == 0);
    i = 1;
    overflow = step[1];
  }
  for (; i < ndim && overflow > 0; i++) {
    auto size = shape[i];
    auto prev = values[i];
    auto value = prev + overflow;
    if (value >= size) {
      overflow = 1;
      value -= size;
      AT_ASSERT(value < size);
    } else {
      overflow = 0;
    }
    values[i] = value;
  }
  AT_ASSERT(overflow == 0 || overflow == 1);
}

std::array<int64_t, 2> DimCounter::max_2d_step() const {
  int64_t step0 = std::min(shape[0] - values[0], range.end - offset);
  int64_t step1 = 1;
  if (step0 == shape[0] && shape.size() >= 1) {
    step1 = std::min(shape[1] - values[1], (range.end - offset) / shape[0]);
  }
  return {step0, step1};
}

}  // namespace at<|MERGE_RESOLUTION|>--- conflicted
+++ resolved
@@ -86,52 +86,14 @@
 
 static std::tuple<Device, ScalarType> compute_common_type_(at::ArrayRef<OperandInfo> operands) {
   // See [Result type computation] in TensorIterator.h
-<<<<<<< HEAD
-  auto device = compute_device(operands_);
+  auto device = compute_device(operands);
   std::vector<Tensor> tensors;
-  std::transform(std::begin(operands_), std::end(operands_), std::back_inserter(tensors),
+  std::transform(std::begin(operands), std::end(operands), std::back_inserter(tensors),
                   [](OperandInfo& op) { return op.tensor; });
   auto dtype = at::_result_type(tensors);
   auto result = std::make_tuple(device, dtype);
   TORCH_INTERNAL_ASSERT(dtype != ScalarType::Undefined);
   return result;
-=======
-
-  auto result_type =
-      compute_result_type(operands,
-        [](const OperandInfo& op) { return op.tensor.dim() > 0; },
-        [](const OperandInfo& op) { return !op.tensor.unsafeGetTensorImpl()->is_wrapped_number(); },
-        [](const OperandInfo& op) { return true; });
-
-  if (ScalarType::Bool == std::get<1>(result_type)) {
-    auto alternate = compute_result_type(operands,
-        [](const OperandInfo& op) {
-          return op.tensor.dim() == 0;
-        }
-    );
-    if (std::get<1>(alternate) != ScalarType::Undefined) {
-      // preserve device from original result
-      return std::make_tuple(std::get<0>(result_type), std::get<1>(alternate));
-    }
-  }
-
-  // if non-zero-dim tensor result is an integral type and there's a zero-dim
-  // floating point operand, we'll promote the floating point type.
-  if (isIntegralType(std::get<1>(result_type), false)) {
-    auto alternate = compute_result_type(operands,
-        [](const OperandInfo& op) {
-          return isFloatingType(op.tensor.scalar_type()) && op.tensor.dim() == 0;
-        }
-    );
-    if (std::get<1>(alternate) != ScalarType::Undefined) {
-      // preserve device from original result
-      return std::make_tuple(std::get<0>(result_type), std::get<1>(alternate));
-    }
-  }
-
-  TORCH_INTERNAL_ASSERT(std::get<1>(result_type) != ScalarType::Undefined);
-  return result_type;
->>>>>>> ffbffb69
 }
 
 std::tuple<Device, ScalarType> TensorIterator::compute_common_type() {
