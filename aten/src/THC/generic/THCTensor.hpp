#ifndef THC_GENERIC_FILE
#define THC_GENERIC_FILE "THC/generic/THCTensor.hpp"
#else

// STOP!!! Thinking of including this header directly?  Please
// read Note [TH abstraction violation]

// NOTE: functions exist here only to support dispatch via Declarations.cwrap.  You probably don't want to put
// new functions in here, they should probably be un-genericized.

THC_API void THCTensor_(setStorage)(THCState *state, THCTensor *self, THCStorage *storage_, ptrdiff_t storageOffset_,
                                    at::IntArrayRef size_, at::IntArrayRef stride_);
<<<<<<< HEAD
THC_API THCTensor *THCTensor_(newView)(THCState *state, THCTensor *tensor, at::IntArrayRef size);
=======
>>>>>>> 8eaafbd9

THC_API void THCTensor_(resize)(THCState *state, THCTensor *self, at::IntArrayRef size, at::IntArrayRef stride);

#endif<|MERGE_RESOLUTION|>--- conflicted
+++ resolved
@@ -10,10 +10,6 @@
 
 THC_API void THCTensor_(setStorage)(THCState *state, THCTensor *self, THCStorage *storage_, ptrdiff_t storageOffset_,
                                     at::IntArrayRef size_, at::IntArrayRef stride_);
-<<<<<<< HEAD
-THC_API THCTensor *THCTensor_(newView)(THCState *state, THCTensor *tensor, at::IntArrayRef size);
-=======
->>>>>>> 8eaafbd9
 
 THC_API void THCTensor_(resize)(THCState *state, THCTensor *self, at::IntArrayRef size, at::IntArrayRef stride);
 
